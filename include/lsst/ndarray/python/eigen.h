// -*- lsst-c++ -*-
/* 
 * LSST Data Management System
 * Copyright 2008, 2009, 2010 LSST Corporation.
 * 
 * This product includes software developed by the
 * LSST Project (http://www.lsst.org/).
 *
 * This program is free software: you can redistribute it and/or modify
 * it under the terms of the GNU General Public License as published by
 * the Free Software Foundation, either version 3 of the License, or
 * (at your option) any later version.
 * 
 * This program is distributed in the hope that it will be useful,
 * but WITHOUT ANY WARRANTY; without even the implied warranty of
 * MERCHANTABILITY or FITNESS FOR A PARTICULAR PURPOSE.  See the
 * GNU General Public License for more details.
 * 
 * You should have received a copy of the LSST License Statement and 
 * the GNU General Public License along with this program.  If not, 
 * see <http://www.lsstcorp.org/LegalNotices/>.
 */

#ifndef LSST_NDARRAY_PYTHON_eigen_h_INCLUDED
#define LSST_NDARRAY_PYTHON_eigen_h_INCLUDED

/**
 *  @file lsst/ndarray/python/eigen.h
 *  @brief Python C-API conversions for Eigen matrices.
 *
 *  \note This file is not included by the main "lsst/ndarray/python.h" header file.
 */

#include "lsst/ndarray/python.h"
#include "lsst/ndarray/eigen.h"

namespace lsst { namespace ndarray {

/**
 *  @ingroup ndarrayPythonGroup
 *  @brief Specialization of PyConverter for EigenView.
 */
template <typename T, int N, int C, typename XprKind_, int Rows_, int Cols_>
struct PyConverter< EigenView<T,N,C,XprKind_,Rows_,Cols_> > {
    
    static bool fromPythonStage1(PyPtr & p) {
        // add or remove dimensions with size one so we have the right number of dimensions
        if (PyArray_Check(p.get())) {
            if ((Rows_ == 1 || Cols_ == 1) && N == 2) {
                npy_intp shape[2] = { -1, -1 };
                if (Rows_ == 1) {
                    shape[0] = 1;
                } else {
                    shape[1] = 1;
                }
                PyArray_Dims dims = { shape, 2 };
                PyPtr r(PyArray_Newshape(reinterpret_cast<PyArrayObject*>(p.get()), &dims, NPY_ANYORDER));
                if (!r) return false;
                p.swap(r);
            } else if (N == 1) {
                PyPtr r(PyArray_Squeeze(reinterpret_cast<PyArrayObject*>(p.get())));
                if (!r) return false;
                p.swap(r);
            }
        } // else let the Array converter raise the exception
        if (!PyConverter< Array<T,N,C> >::fromPythonStage1(p)) return false;
        // check whether the size is correct if it's static
        if (N == 2) {
            if (Rows_ != Eigen::Dynamic && PyArray_DIM(p.get(), 0) != Rows_) {
                PyErr_SetString(PyExc_ValueError, "incorrect number of rows for matrix");
                return false;
            }
            if (Cols_ != Eigen::Dynamic && PyArray_DIM(p.get(), 1) != Cols_) {
                PyErr_SetString(PyExc_ValueError, "incorrect number of columns for matrix");
                return false;
            }
        } else {
            int requiredSize = Rows_ * Cols_;
            if (requiredSize != Eigen::Dynamic && PyArray_SIZE(p.get()) != requiredSize) {
                PyErr_SetString(PyExc_ValueError, "incorrect number of elements for vector");
                return false;
            }
        }
        return true;
    }

    static bool fromPythonStage2(
        PyPtr const & input,
        EigenView<T,N,C,XprKind_,Rows_,Cols_> & output
    ) {
        Array<T,N,C> array;
        if (!PyConverter< Array<T,N,C> >::fromPythonStage2(input, array)) return false;
        output.reset(array);
        return true;
    }

    static PyObject * toPython(EigenView<T,N,C,XprKind_,Rows_,Cols_> const & m, PyObject * owner=NULL) {
        PyPtr r(PyConverter< Array<T,N,C> >::toPython(m.shallow(), owner));
        if (!r) return NULL;
        PyPtr p(PyArray_Squeeze(reinterpret_cast<PyArrayObject*>(r.get())));
        Py_XINCREF(p.get());
        return p.get();
    }

};

namespace detail {

/**
 *  @internal @ingroup ndarrayPythonInternalGroup
 *  @brief Implementations for PyConverter for Eigen objects.
 */
template <typename Matrix>
class EigenPyConverter : public detail::PyConverterBase<Matrix> {
    typedef typename SelectEigenView<Matrix>::Type OutputView;
    typedef typename SelectEigenView<Matrix const, false>::Type InputView;
public:

    static PyObject * toPython(Matrix const & input, PyObject * owner = NULL) {
        return PyConverter<OutputView>::toPython(ndarray::copy(input), owner);
    }

    static PyTypeObject const * getPyType() {
        return &PyArray_Type;
    }

<<<<<<< HEAD
    /**
     *  @brief Check if a Python object is convertible to T
     *  and optionally begin the conversion by replacing the
     *  input with an intermediate.
     *
     *  \return true if a conversion may be possible, and
     *  false if it is not (with a Python exception set).
     */
    static bool fromPythonStage1(
        PyPtr & p /**< On input, a Python object to be converted.
                   *   On output, a Python object to be passed to
                   *   fromPythonStage2().
                   */
    ) {

        // eigen matrix PyConvert will only convert from a numpy.array of the same data type
        //PyObject* numpyModule = PyImport_ImportModule("numpy");
        //PyObject* arrayclass = PyObject_GetAttrString(numpyModule, "array");
        //if (!PyObject_IsInstance(p.get(), arrayclass))

        // this code now expects a numpy array of the correct type for the matrix class 
        // the array is no longer converted in Stage1, and makeNumpyMatrix is not called
        if (!PyArray_Check(p.get()))
        {
            PyErr_SetString(PyExc_ValueError,"Input to matrix PyConverter must be numpy.array");
            return false;
        }
        int intype = PyArray_TYPE(p.get());
        int matrixtype = detail::NumpyTraits<Scalar>::getCode();
        if (intype != matrixtype)
        {
            PyErr_SetString(PyExc_ValueError,"Can only convert to a matrix from a numpy.array of the same type");
            return false;
        }
        if (Cols::value != Eigen::Dynamic && Cols::value != PyArray_DIM(p.get(),1)) {
            if (Cols::value == 1 && PyArray_DIM(p.get(),0) == 1) { 
                p = PyPtr(PyObject_CallMethod(p.get(),const_cast<char*>("transpose"),NULL),false);
            } else {
                PyErr_SetString(PyExc_ValueError,"Incorrect number of columns for matrix.");
                return false;
            }
        }
        if (Rows::value != Eigen::Dynamic && Rows::value != PyArray_DIM(p.get(),0)) {
            PyErr_SetString(PyExc_ValueError,"Incorrect number of rows for matrix.");
            return false;
        }
        
        return true;
    }

    /**
     *  @brief Complete a Python to C++ conversion begun
     *  with fromPythonStage1().
     *
     *  \return true if the conversion was successful,
     *  and false otherwise (with a Python exception set).
     */
    static bool fromPythonStage2(
        PyPtr const & p, ///< A Python object processed by fromPythonStage1().
        Matrix & output       ///< The output C++ object.
    ) {
        LSST_NDARRAY_ASSERT(p);
//        PyPtr matrixType(getNumpyMatrixType());
 //       if (!matrixType) return false;
//        LSST_NDARRAY_ASSERT(PyObject_IsInstance(p.get(),matrixType.get()));
        Array<Scalar,2,0> array;
        if (!PyConverter< Array<Scalar,2,0> >::fromPythonStage2(p,array)) return false;
        int rows = array.template getSize<0>();
        int cols = array.template getSize<1>();
        Eigen::Block<ndarray::EigenView<Scalar,2,0>,Rows::value,Cols::value> block(
            ndarray::viewAsEigen(array), 0, 0, rows, cols
        );
        output = block;
=======
    static bool fromPythonStage1(PyPtr & p) {
        return PyConverter<InputView>::fromPythonStage1(p);
    }

    static bool fromPythonStage2(PyPtr const & p, Matrix & output) {
        InputView v;
        if (!PyConverter<InputView>::fromPythonStage2(p, v)) return false;
        output = v;
>>>>>>> aef3b9e0
        return true;
    }

};

} // namespace detail

/**
 *  @ingroup ndarrayPythonGroup
 *  @brief Specialization of PyConverter for Eigen::Matrix.
 */
template <typename Scalar, int Rows, int Cols, int Options, int MaxRows, int MaxCols>
struct PyConverter< Eigen::Matrix<Scalar,Rows,Cols,Options,MaxRows,MaxCols> >
    : public detail::EigenPyConverter< Eigen::Matrix<Scalar,Rows,Cols,Options,MaxRows,MaxCols> > 
{};

/**
 *  @ingroup ndarrayPythonGroup
 *  @brief Specialization of PyConverter for Eigen::Array.
 */
template <typename Scalar, int Rows, int Cols, int Options, int MaxRows, int MaxCols>
struct PyConverter< Eigen::Array<Scalar,Rows,Cols,Options,MaxRows,MaxCols> >
    : public detail::EigenPyConverter< Eigen::Array<Scalar,Rows,Cols,Options,MaxRows,MaxCols> > 
{};

}} // namespace lsst::ndarray

#endif // !LSST_NDARRAY_PYTHON_eigen_h_INCLUDED<|MERGE_RESOLUTION|>--- conflicted
+++ resolved
@@ -124,81 +124,6 @@
         return &PyArray_Type;
     }
 
-<<<<<<< HEAD
-    /**
-     *  @brief Check if a Python object is convertible to T
-     *  and optionally begin the conversion by replacing the
-     *  input with an intermediate.
-     *
-     *  \return true if a conversion may be possible, and
-     *  false if it is not (with a Python exception set).
-     */
-    static bool fromPythonStage1(
-        PyPtr & p /**< On input, a Python object to be converted.
-                   *   On output, a Python object to be passed to
-                   *   fromPythonStage2().
-                   */
-    ) {
-
-        // eigen matrix PyConvert will only convert from a numpy.array of the same data type
-        //PyObject* numpyModule = PyImport_ImportModule("numpy");
-        //PyObject* arrayclass = PyObject_GetAttrString(numpyModule, "array");
-        //if (!PyObject_IsInstance(p.get(), arrayclass))
-
-        // this code now expects a numpy array of the correct type for the matrix class 
-        // the array is no longer converted in Stage1, and makeNumpyMatrix is not called
-        if (!PyArray_Check(p.get()))
-        {
-            PyErr_SetString(PyExc_ValueError,"Input to matrix PyConverter must be numpy.array");
-            return false;
-        }
-        int intype = PyArray_TYPE(p.get());
-        int matrixtype = detail::NumpyTraits<Scalar>::getCode();
-        if (intype != matrixtype)
-        {
-            PyErr_SetString(PyExc_ValueError,"Can only convert to a matrix from a numpy.array of the same type");
-            return false;
-        }
-        if (Cols::value != Eigen::Dynamic && Cols::value != PyArray_DIM(p.get(),1)) {
-            if (Cols::value == 1 && PyArray_DIM(p.get(),0) == 1) { 
-                p = PyPtr(PyObject_CallMethod(p.get(),const_cast<char*>("transpose"),NULL),false);
-            } else {
-                PyErr_SetString(PyExc_ValueError,"Incorrect number of columns for matrix.");
-                return false;
-            }
-        }
-        if (Rows::value != Eigen::Dynamic && Rows::value != PyArray_DIM(p.get(),0)) {
-            PyErr_SetString(PyExc_ValueError,"Incorrect number of rows for matrix.");
-            return false;
-        }
-        
-        return true;
-    }
-
-    /**
-     *  @brief Complete a Python to C++ conversion begun
-     *  with fromPythonStage1().
-     *
-     *  \return true if the conversion was successful,
-     *  and false otherwise (with a Python exception set).
-     */
-    static bool fromPythonStage2(
-        PyPtr const & p, ///< A Python object processed by fromPythonStage1().
-        Matrix & output       ///< The output C++ object.
-    ) {
-        LSST_NDARRAY_ASSERT(p);
-//        PyPtr matrixType(getNumpyMatrixType());
- //       if (!matrixType) return false;
-//        LSST_NDARRAY_ASSERT(PyObject_IsInstance(p.get(),matrixType.get()));
-        Array<Scalar,2,0> array;
-        if (!PyConverter< Array<Scalar,2,0> >::fromPythonStage2(p,array)) return false;
-        int rows = array.template getSize<0>();
-        int cols = array.template getSize<1>();
-        Eigen::Block<ndarray::EigenView<Scalar,2,0>,Rows::value,Cols::value> block(
-            ndarray::viewAsEigen(array), 0, 0, rows, cols
-        );
-        output = block;
-=======
     static bool fromPythonStage1(PyPtr & p) {
         return PyConverter<InputView>::fromPythonStage1(p);
     }
@@ -207,7 +132,6 @@
         InputView v;
         if (!PyConverter<InputView>::fromPythonStage2(p, v)) return false;
         output = v;
->>>>>>> aef3b9e0
         return true;
     }
 
