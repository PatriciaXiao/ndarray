// -*- lsst-c++ -*-
/* 
 * LSST Data Management System
 * Copyright 2008, 2009, 2010, 2011 LSST Corporation.
 * 
 * This product includes software developed by the
 * LSST Project (http://www.lsst.org/).
 *
 * This program is free software: you can redistribute it and/or modify
 * it under the terms of the GNU General Public License as published by
 * the Free Software Foundation, either version 3 of the License, or
 * (at your option) any later version.
 * 
 * This program is distributed in the hope that it will be useful,
 * but WITHOUT ANY WARRANTY; without even the implied warranty of
 * MERCHANTABILITY or FITNESS FOR A PARTICULAR PURPOSE.  See the
 * GNU General Public License for more details.
 * 
 * You should have received a copy of the LSST License Statement and 
 * the GNU General Public License along with this program.  If not, 
 * see <http://www.lsstcorp.org/LegalNotices/>.
 */
#ifndef LSST_NDARRAY_ArrayBase_h_INCLUDED
#define LSST_NDARRAY_ArrayBase_h_INCLUDED

/** 
 *  @file lsst/ndarray/ArrayBase.h
 *
 *  @brief Definitions for ArrayBase.
 */


#include <boost/iterator/counting_iterator.hpp>

#include "lsst/ndarray/ExpressionBase.h"
#include "lsst/ndarray/Vector.h"
#include "lsst/ndarray/detail/Core.h"
#include "lsst/ndarray/detail/NestedIterator.h"
#include "lsst/ndarray/detail/StridedIterator.h"
#include "lsst/ndarray/detail/ArrayAccess.h"
#include "lsst/ndarray/detail/ViewBuilder.h"
#include "lsst/ndarray/ArrayTraits.h"
#include "lsst/ndarray/eigen_fwd.h"

namespace lsst { namespace ndarray {

/**
 *  @class ArrayBase
 *  @brief CRTP implementation for Array and ArrayRef.
 *
 *  @ingroup MainGroup
 *
 *  Implements member functions that need specialization for 1D arrays.
 */
template <typename Derived>
class ArrayBase : public ExpressionBase<Derived> {
protected:
    typedef ExpressionTraits<Derived> Traits;
    typedef typename Traits::Core Core;
    typedef typename Traits::CorePtr CorePtr;
public:
    /// @brief Data type of array elements.
    typedef typename Traits::Element Element;
    /// @brief Nested array or element iterator.
    typedef typename Traits::Iterator Iterator;
    /// @brief Nested array or element reference.
    typedef typename Traits::Reference Reference;
    /// @brief Nested array or element value type.
    typedef typename Traits::Value Value;
    /// @brief Number of dimensions (boost::mpl::int_).
    typedef typename Traits::ND ND;
    /// @brief Number of guaranteed row-major contiguous dimensions, counted from the end (boost::mpl::int_).
    typedef typename Traits::RMC RMC;
    /// @brief Vector type for N-dimensional indices.
    typedef Vector<int,ND::value> Index;
    /// @brief ArrayRef to an reverse-ordered contiguous array; the result of a call to transpose().
    typedef ArrayRef<Element,ND::value,-RMC::value> FullTranspose;
    /// @brief ArrayRef to a noncontiguous array; the result of a call to transpose(...).
    typedef ArrayRef<Element,ND::value,0> Transpose;
    /// @brief The corresponding Array type.
    typedef Array<Element,ND::value,RMC::value> Shallow;
    /// @brief The corresponding ArrayRef type.
    typedef ArrayRef<Element,ND::value,RMC::value> Deep;

    /// @brief Return a single subarray.
    Reference operator[](int n) const {
        return Traits::makeReference(
            this->_data + n * this->template getStride<0>(),
            this->_core
        );
    }

    /// @brief Return a single element from the array.
    Element & operator[](Index const & i) const {
        return *(this->_data + this->_core->template computeOffset(i));
    }

    /// @brief Return an Iterator to the beginning of the array.
    Iterator begin() const {
        return Traits::makeIterator(
            this->_data,
            this->_core,
            this->template getStride<0>()
        );
    }

    /// @brief Return an Iterator to one past the end of the array.
    Iterator end() const {
        return Traits::makeIterator(
            this->_data + this->template getSize<0>() * this->template getStride<0>(), 
            this->_core,
            this->template getStride<0>()
        );
    }

    /// @brief Return a raw pointer to the first element of the array.
    Element * getData() const { return _data; }
    
    /// @brief Return true if the array has a null data point.
    bool isEmpty() const { return _data == 0; }

    /// @brief Return the opaque object responsible for memory management.
    Manager::Ptr getManager() const { return this->_core->getManager(); }

    /// @brief Return the size of a specific dimension.
    template <int P> int getSize() const {
        return detail::getDimension<P>(*this->_core).getSize();
    }

    /// @brief Return the stride in a specific dimension.
    template <int P> int getStride() const {
        return detail::getDimension<P>(*this->_core).getStride();
    }

    /// @brief Return a Vector of the sizes of all dimensions.
    Index getShape() const { Index r; this->_core->fillShape(r); return r; }

    /// @brief Return a Vector of the strides of all dimensions.
    Index getStrides() const { Index r; this->_core->fillStrides(r); return r; }

    /// @brief Return the total number of elements in the array.
    int getNumElements() const { return this->_core->getNumElements(); }

    /// @brief Return a view of the array with the order of the dimensions reversed.
    FullTranspose transpose() const {
        Index shape = getShape();
        Index strides = getStrides();
        for (int n=0; n < ND::value / 2; ++n) {
            std::swap(shape[n], shape[ND::value-n-1]);
            std::swap(strides[n], strides[ND::value-n-1]);
        }
        return FullTranspose(
            getData(),
            Core::create(shape, strides, getManager())
        );
    }

    /// @brief Return a view of the array with the dimensions permuted.
    Transpose transpose(Index const & order) const {
        Index newShape;
        Index newStrides;
        Index oldShape = getShape();
        Index oldStrides = getStrides();
        for (int n=0; n < ND::value; ++n) {
            newShape[n] = oldShape[order[n]];
            newStrides[n] = oldStrides[order[n]];
        }
        return Transpose(
            getData(), 
            Core::create(newShape, newStrides, getManager())
        );
    }

    /// @brief Return a Array view to this.
    Shallow const shallow() const { return Shallow(this->getSelf()); }

    /// @brief Return an ArrayRef view to this.
    Deep const deep() const { return Deep(this->getSelf()); }
    
    //@{
    /**
     *  @name Eigen3 Interface
     *
     *  These methods return Eigen3 views to the array.  Template
     *  parameters optionally control the expression type (Matrix/Array) and
     *  the compile-time dimensions.
     *
     *  The inline implementation is included by lsst/ndarray/eigen.h.
     */
    template <typename XprKind, int Rows, int Cols>
    EigenView<Element,ND::value,RMC::value,XprKind,Rows,Cols> asEigen() const;

    template <typename XprKind>
    EigenView<Element,ND::value,RMC::value,XprKind> asEigen() const;

    template <int Rows, int Cols>
    EigenView<Element,ND::value,RMC::value,Eigen::MatrixXpr,Rows,Cols> asEigen() const;

    EigenView<Element,ND::value,RMC::value,Eigen::MatrixXpr> asEigen() const;
    //@}

    /// @brief A template metafunction class to determine the result of a view indexing operation.
    template <typename View_>
    struct ResultOf {
        typedef Element Element_;
        typedef typename detail::ViewTraits<ND::value, RMC::value, typename View_::Sequence>::ND ND_;
        typedef typename detail::ViewTraits<ND::value, RMC::value, typename View_::Sequence>::RMC RMC_;
        typedef ArrayRef<Element_,ND_::value,RMC_::value> Type;
        typedef Array<Element_,ND_::value,RMC_::value> Value;
    };

<<<<<<< HEAD
    /// @brief Return a general view into this array (see \ref ndarrayTutorial).
    template <typename View_>
    typename ResultOf<View_>::Type
    operator[](View_ const & def) const {
=======
    /// @brief Return a general view into this array (see @ref tutorial).
    template <typename Seq>
    typename ResultOf< View<Seq> >::Type
    operator[](View<Seq> const & def) const {
>>>>>>> e8030470
        return detail::buildView(this->getSelf(), def._seq);
    }

protected:
    template <typename T_, int N_, int C_> friend class Array;
    template <typename T_, int N_, int C_> friend class ArrayRef;
    template <typename T_, int N_, int C_> friend struct ArrayTraits;
    template <typename T_, int N_, int C_> friend class detail::NestedIterator;
    template <typename Derived_> friend class ArrayBase;
    template <typename Array_> friend struct detail::ArrayAccess;

    Element * _data;
    CorePtr _core;

    void operator=(ArrayBase const & other) {
        _data = other._data;
        _core = other._core;
    }

    ArrayBase(Element * data, CorePtr const & core) : _data(data), _core(core) {}
};

}} // namespace lsst::ndarray

#endif // !LSST_NDARRAY_ArrayBase_h_INCLUDED<|MERGE_RESOLUTION|>--- conflicted
+++ resolved
@@ -73,7 +73,7 @@
     typedef typename Traits::RMC RMC;
     /// @brief Vector type for N-dimensional indices.
     typedef Vector<int,ND::value> Index;
-    /// @brief ArrayRef to an reverse-ordered contiguous array; the result of a call to transpose().
+    /// @brief ArrayRef to a reverse-ordered contiguous array; the result of a call to transpose().
     typedef ArrayRef<Element,ND::value,-RMC::value> FullTranspose;
     /// @brief ArrayRef to a noncontiguous array; the result of a call to transpose(...).
     typedef ArrayRef<Element,ND::value,0> Transpose;
@@ -209,17 +209,10 @@
         typedef Array<Element_,ND_::value,RMC_::value> Value;
     };
 
-<<<<<<< HEAD
-    /// @brief Return a general view into this array (see \ref ndarrayTutorial).
-    template <typename View_>
-    typename ResultOf<View_>::Type
-    operator[](View_ const & def) const {
-=======
-    /// @brief Return a general view into this array (see @ref tutorial).
+    /// @brief Return a general view into this array (see @ref ndarrayTutorial).
     template <typename Seq>
     typename ResultOf< View<Seq> >::Type
     operator[](View<Seq> const & def) const {
->>>>>>> e8030470
         return detail::buildView(this->getSelf(), def._seq);
     }
 
