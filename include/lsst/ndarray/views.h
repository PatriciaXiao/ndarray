// -*- lsst-c++ -*-
/* 
 * LSST Data Management System
 * Copyright 2008, 2009, 2010, 2011 LSST Corporation.
 * 
 * This product includes software developed by the
 * LSST Project (http://www.lsst.org/).
 *
 * This program is free software: you can redistribute it and/or modify
 * it under the terms of the GNU General Public License as published by
 * the Free Software Foundation, either version 3 of the License, or
 * (at your option) any later version.
 * 
 * This program is distributed in the hope that it will be useful,
 * but WITHOUT ANY WARRANTY; without even the implied warranty of
 * MERCHANTABILITY or FITNESS FOR A PARTICULAR PURPOSE.  See the
 * GNU General Public License for more details.
 * 
 * You should have received a copy of the LSST License Statement and 
 * the GNU General Public License along with this program.  If not, 
 * see <http://www.lsstcorp.org/LegalNotices/>.
 */
#ifndef LSST_NDARRAY_views_h_INCLUDED
#define LSST_NDARRAY_views_h_INCLUDED

/** 
 *  \file lsst/ndarray/views.h @brief Public interface for arbitrary views into arrays.
 */

#include <boost/fusion/include/push_back.hpp>
#include <boost/fusion/include/vector.hpp>
#include <boost/fusion/include/make_vector.hpp>
#include <boost/fusion/include/mpl.hpp>

namespace lsst { namespace ndarray {
namespace index {

/** 
<<<<<<< HEAD
 *  @internal @ingroup ndarrayInternalGroup
 *  @brief A temporary object used in constructing a Core object in a view operation.
 */
template <typename T, int M, int N>
struct CoreTransformer {
    T * _data;
    typename Core<M>::ConstPtr _input;
    typename Core<N>::Ptr _output;
    
    CoreTransformer(
        T * data,
        typename Core<M>::ConstPtr const & input,
        typename Core<N>::Ptr const & output
    ) : _data(data), _input(input), _output(output) {}
    
    template <int M1, int N1>
    CoreTransformer(CoreTransformer<T,M1,N1> const & other) : 
        _data(other._data), _input(other._input), _output(other._output) {}
};

/** 
 *  @internal @ingroup ndarrayInternalGroup
 *  @brief Simple structure defining a noncontiguous array section.
 */
struct SliceDim {
=======
 *  @brief Simple structure defining a noncontiguous range of indices.
 */
struct Slice {
>>>>>>> e8030470
    int start;
    int stop;
    int step;

<<<<<<< HEAD
    /**
     *  @internal @ingroup ndarrayInternalGroup
     *  @brief Compute the dimensions of an Array<T,N,C> after a slice at index I is applied.
     */
    template <int N, int C, int I> struct Dimensions {
        typedef boost::mpl::int_<N> ND;
        typedef boost::mpl::int_<((C<I) ? C : (I-1))> RMC;
    };

    /**
     *  @internal @ingroup ndarrayInternalGroup
     *  @brief Metafunction for the result type of transform().
     */
    template <typename T, int M, int N> struct TransformResult {
        typedef CoreTransformer<T,M-1,N-1> Type;
    };

    /**
     *  @brief Apply a slice index.
     */
    template <typename T, int M, int N>
    CoreTransformer<T,M-1,N-1> transform(CoreTransformer<T,M,N> & t) const {
        LSST_NDARRAY_ASSERT(step > 0);
        LSST_NDARRAY_ASSERT(start <= stop);
        LSST_NDARRAY_ASSERT(start >= 0);
        LSST_NDARRAY_ASSERT(stop <= t._input->getSize());
        t._data += start * t._input->getStride();
        t._output->setSize(computeSize());
        t._output->setStride(t._input->getStride() * step);
        return t;
    }
};

/**
 *  @internal @ingroup ndarrayInternalGroup
 *  @brief Simple structure defining a contiguous array section. 
=======
    Slice(int start_, int stop_, int step_) : start(start_), stop(stop_), step(step_) {}

    int computeSize() const { return (step > 1) ? (stop - start + 1) / step : stop - start; }
};

/**
 *  @brief Simple structure defining a contiguous range of indices.
>>>>>>> e8030470
 */
struct Range {
    int start;
    int stop;

<<<<<<< HEAD
    /**
     *  @internal @ingroup ndarrayInternalGroup
     *  @brief Compute the dimensions of an Array<T,N,C> after a range at index I is applied.
     */
    template <int N, int C, int I> struct Dimensions {
        typedef boost::mpl::int_<N> ND;
        typedef boost::mpl::int_<((C<I) ? C : I)> RMC;
    };

    /**
     *  @internal @ingroup ndarrayInternalGroup
     *  @brief Metafunction for the result type of transform().
     */
    template <typename T, int M, int N, typename Tag> struct TransformResult {
        typedef CoreTransformer<T,M-1,N-1> Type;
    };

    /// @brief Apply a range index.
    template <typename T, int M, int N>
    CoreTransformer<T,M-1,N-1> transform(CoreTransformer<T,M,N> & t) const {
        LSST_NDARRAY_ASSERT(start <= stop);
        LSST_NDARRAY_ASSERT(start >= 0);
        LSST_NDARRAY_ASSERT(stop <= t._input->getSize());
        t._data += start * t._input->getStride();
        t._output->setSize(stop - start);
        t._output->setStride(t._input->getStride());
        return t;
    }
=======
    Range(int start_, int stop_) : start(start_), stop(stop_) {}
>>>>>>> e8030470
};

/**
 *  @brief Empty structure marking a view of an entire dimension.
 */
<<<<<<< HEAD
struct FullDim {

    /**
     *  @internal @ingroup ndarrayInternalGroup
     *  @brief Compute the dimensions of an Array<T,N,C> after a full dimension index at I is applied.
     */
    template <int N, int C, int I> struct Dimensions {
        typedef boost::mpl::int_<N> ND;
        typedef boost::mpl::int_<C> RMC;
    };

    /**
     *  @internal @ingroup ndarrayInternalGroup
     *  @brief Metafunction for the result type of transform().
     */
    template <typename T, int M, int N> struct TransformResult {
        typedef CoreTransformer<T,M-1,N-1> Type;
    };

    /// @brief Apply a full dimension index.
    template <typename T, int M, int N>
    CoreTransformer<T,M-1,N-1> transform(CoreTransformer<T,M,N> & t) const {
        t._output->setSize(t._input->getSize());
        t._output->setStride(t._input->getStride());
        return t;
    }
};

/**
 *  @internal @ingroup ndarrayInternalGroup
=======
struct Full {};

/**
>>>>>>> e8030470
 *  @brief Structure marking a single element of a dimension.
 */
struct Scalar {
    int n;
<<<<<<< HEAD
    explicit ScalarDim(int n_) : n(n_) {}

    /**
     *  @internal @ingroup ndarrayInternalGroup
     *  @brief Compute the dimensions of an Array<T,N,C> after a scalar index at I is applied.
     */
    template <int N, int C, int I> struct Dimensions {
        typedef boost::mpl::int_<(N-1)> ND;
        typedef boost::mpl::int_<((C<(I-1)) ? C : (I-1))> RMC;
    };

    /**
     *  @internal @ingroup ndarrayInternalGroup
     *  @brief Metafunction for the result type of transform().
     */
    template <typename T, int M, int N> struct TransformResult {
        typedef CoreTransformer<T,M-1,N> Type;
    };

    /// @brief Apply a scalar dimension index.
    template <typename T, int M, int N>
    CoreTransformer<T,M-1,N> transform(CoreTransformer<T,M,N> & t) const {
        LSST_NDARRAY_ASSERT(n >= 0);
        LSST_NDARRAY_ASSERT(n < t._input->getSize());
        t._data += n * t._input->getStride();
        return t;
    }
};

/** 
 *  @internal @ingroup ndarrayInternalGroup  
 *  @brief A recursively-defined traits class for computing the dimensions and contiguousness of views.
 */
template <
    int N, int C, typename Seq_, 
    typename First_ = typename boost::fusion::result_of::value_at< Seq_, boost::mpl::int_<0> >::type, 
    int D = boost::fusion::result_of::size<Seq_>::type::value
    > 
struct ViewTraits;

/// \cond SPECIALIZATIONS
template <int N, int C, typename Seq_>
struct ViewTraits<N,C,Seq_,FullDim,1> {
    typedef boost::mpl::int_<N> ND;
    typedef boost::mpl::int_<C> RMC;
    typedef boost::mpl::int_<N> I;
};

template <int N, int C, typename Seq_>
struct ViewTraits<N,C,Seq_,RangeDim,1> {
    typedef boost::mpl::int_<N> ND;
    typedef boost::mpl::int_<C> RMC;
    typedef boost::mpl::int_<N> I;
};

template <int N, int C, typename Seq_>
struct ViewTraits<N,C,Seq_,SliceDim,1> {
    typedef boost::mpl::int_<N> ND;
    typedef boost::mpl::int_<((C==N) ? (N-1) : C)> RMC;
    typedef boost::mpl::int_<N> I;
};

template <int N, int C, typename Seq_>
struct ViewTraits<N,C,Seq_,ScalarDim,1> {
    typedef boost::mpl::int_<(N-1)> ND;
    typedef boost::mpl::int_<((C==N) ? (N-1) : C)> RMC;
    typedef boost::mpl::int_<N> I;
};

template <int N, int C, typename Seq_, typename First_, int D>
struct ViewTraits {

    typedef ViewTraits<
        N,C,
        typename boost::fusion::result_of::pop_back<Seq_>::type
        > PreviousTraits;

    typedef typename boost::remove_reference<
        typename boost::fusion::result_of::back<Seq_>::type
        >::type Current;

    typedef boost::mpl::int_<(PreviousTraits::I::value-1)> I;
    typedef typename Current::template Dimensions<
        PreviousTraits::ND::value,
        PreviousTraits::RMC::value,
        I::value
        > Updated;
    
    typedef typename Updated::ND ND;
    typedef typename Updated::RMC RMC;
};
/// \endcond

/**
 *  @internal @ingroup ndarrayInternalGroup
 *  @brief Metafunction that pads a View with extra FullDim indices to make size<Seq_>::type::value == N.
 */
template <int N, typename Seq_, bool IsNormalized=(boost::mpl::template size<Seq_>::type::value==N)>
struct ViewNormalizer {

    typedef typename boost::fusion::result_of::as_vector<
        typename boost::fusion::result_of::push_back<Seq_,FullDim>::type
        >::type Next;

    typedef typename ViewNormalizer<N,Next>::Output Output;

    static Output apply(Seq_ const & input) {
        return ViewNormalizer<N,Next>::apply(
            boost::fusion::push_back(input,FullDim())
        );
    }
};
/// \cond SPECIALIZATIONS
template <int N, typename Seq_>
struct ViewNormalizer<N,Seq_,true> {
    typedef Seq_ Output;
    static Output apply(Seq_ const & input) { return input; }
};
/// \endcond

/**
 *  @internal @ingroup ndarrayInternalGroup
 *  @brief Static function object that constructs a view Array.
 */
template <typename Array_, typename Seq_>
struct ViewBuilder {
    typedef ExpressionTraits<Array_> Traits;
    typedef typename Traits::Element Element;
    typedef typename Traits::ND InputND;
    typedef typename Traits::RMC InputRMC;
    typedef typename Traits::Core InputCore;
    typedef ViewTraits<InputND::value,InputRMC::value,Seq_> OutputTraits;
    typedef typename OutputTraits::ND OutputND;
    typedef typename OutputTraits::ND OutputRMC;
    typedef ArrayRef<Element,OutputND::value,OutputRMC::value> OutputArray;
    typedef Core<OutputND::value> OutputCore;

    static OutputArray apply(Array_ const & array, Seq_ const & seq) {
        CoreTransformer<Element,InputND::value,OutputND::value> initial(
            array.getData(), 
            ArrayAccess< Array_>::getCore(array),
            OutputCore::create(array.getManager())
        );
        std::pair<Element*,typename OutputCore::Ptr> final = process(seq, initial);
        return ArrayAccess< OutputArray >::construct(final.first, final.second);
    }

    template <int M, int N>
    static std::pair<Element*,typename OutputCore::Ptr>
    process(Seq_ const & seq, CoreTransformer<Element,M,N> t) {
        return process(seq, boost::fusion::at_c<(InputND::value-M)>(seq).transform(t));
    }

    static std::pair<Element*,typename OutputCore::Ptr>
    process(Seq_ const & seq, CoreTransformer<Element,0,0> t) {
        return std::make_pair(t._data,boost::static_pointer_cast<OutputCore>(t._output));
    }
    
};

/**
 *  @internal @ingroup ndarrayInternalGroup
 *  @brief Wrapper function for ViewBuilder that removes the need to specify its template parameters.
 */
template <typename Array_, typename SeqIn>
typename ViewBuilder<
    Array_, 
    typename ViewNormalizer< ExpressionTraits<Array_>::ND::value, SeqIn >::Output
    >::OutputArray
buildView(Array_ const & array, SeqIn const & seqIn) {
    typedef ViewNormalizer<ExpressionTraits<Array_>::ND::value,SeqIn> Normalizer;
    typedef typename Normalizer::Output SeqOut;
    SeqOut seqOut = Normalizer::apply(seqIn);
    return ViewBuilder<Array_,SeqOut>::apply(array,seqOut);
};

} // namespace detail
=======

    explicit Scalar(int n_) : n(n_) {}
};

} // namespace index
>>>>>>> e8030470

/** 
 *  @brief A template meta-sequence that defines an arbitrary view into an unspecified array. 
 *
<<<<<<< HEAD
 *  @ingroup ndarrayMainGroup
 *
=======
>>>>>>> e8030470
 *  A View is constructed from a call to the global view() function
 *  and subsequent chained calls to operator().
 */
template <typename Seq_ = boost::fusion::vector<> >
struct View {
    typedef Seq_ Sequence; ///< A boost::fusion sequence type
    Sequence _seq; ///< A boost::fusion sequence of index objects.

    explicit View(Sequence seq) : _seq(seq) {}

    template <typename OtherSequence>
    explicit View(OtherSequence const & other) : _seq(other) {}

    template <typename OtherSequence>
    View(View<OtherSequence> const & other) : _seq(other._seq) {}

    /// @brief The View that results from chaining an full dimension index <b><tt>()</tt></b> to this.
    typedef View<typename boost::fusion::result_of::push_back<Sequence const,index::Full>::type> Full;

    /// @brief The View that results from chaining a range <b><tt>(start,stop)</tt></b> to this.
    typedef View<typename boost::fusion::result_of::push_back<Sequence const,index::Range>::type> Range;

    /// @brief The View that results from chaining a slice <b><tt>(start,stop,step)</tt></b> to this.
    typedef View<typename boost::fusion::result_of::push_back<Sequence const,index::Slice>::type> Slice;

    /// @brief The View that results from chaining a scalar <b><tt>(n)</tt></b> to this.
    typedef View<typename boost::fusion::result_of::push_back<Sequence const,index::Scalar>::type> Scalar;

    /// @brief Chain the full next dimension to this.
    Full operator()() const { return Full(boost::fusion::push_back(_seq, index::Full())); }
    
    /// @brief Chain a contiguous range of the next dimension to this.
    Range operator()(int start, int stop) const {
        return Range(boost::fusion::push_back(_seq, index::Range(start, stop)));
    }

    /// @brief Chain a noncontiguous slice of the next dimension to this.
    Slice operator()(int start, int stop, int step) const {
        return Slice(boost::fusion::push_back(_seq, index::Slice(start, stop, step)));
    }

    /// @brief Chain a single element of the next dimension to this.
    Scalar operator()(int n) const {
        return Scalar(boost::fusion::push_back(_seq, index::Scalar(n)));
    }
};

<<<<<<< HEAD
/// @addtogroup ndarrayMainGroup
/// @{

=======
>>>>>>> e8030470
/** @brief Start a view definition that includes the entire first dimension. */
inline View< boost::fusion::vector1<index::Full> > view() {
    return View< boost::fusion::vector1<index::Full> >(
        boost::fusion::make_vector(index::Full())
    );
}

/** @brief Start a view definition that selects a contiguous range in the first dimension. */
inline View< boost::fusion::vector1<index::Range> > view(int start, int stop) {
    return View< boost::fusion::vector1<index::Range> >(
        boost::fusion::make_vector(index::Range(start, stop))
    );
}

/** @brief Start a view definition that selects a noncontiguous slice of the first dimension. */
inline View< boost::fusion::vector1<index::Slice> > view(int start, int stop, int step) {
    return View< boost::fusion::vector1<index::Slice> >(
        boost::fusion::make_vector(index::Slice(start, stop, step))
    );
}

/** @brief Start a view definition that selects single element from the first dimension. */
inline View< boost::fusion::vector1<index::Scalar> > view(int n) {
    return View< boost::fusion::vector1<index::Scalar> >(
        boost::fusion::make_vector(index::Scalar(n))
    );
}

/// @brief Create a view definition from a boost::fusion sequence of index objects.
template <typename Sequence>
inline View<Sequence> view(Sequence const & sequence) {
    return View<Sequence>(sequence);
}

}} // namespace lsst::ndarray

#endif // !LSST_NDARRAY_views_h_INCLUDED<|MERGE_RESOLUTION|>--- conflicted
+++ resolved
@@ -36,79 +36,13 @@
 namespace index {
 
 /** 
-<<<<<<< HEAD
- *  @internal @ingroup ndarrayInternalGroup
- *  @brief A temporary object used in constructing a Core object in a view operation.
- */
-template <typename T, int M, int N>
-struct CoreTransformer {
-    T * _data;
-    typename Core<M>::ConstPtr _input;
-    typename Core<N>::Ptr _output;
-    
-    CoreTransformer(
-        T * data,
-        typename Core<M>::ConstPtr const & input,
-        typename Core<N>::Ptr const & output
-    ) : _data(data), _input(input), _output(output) {}
-    
-    template <int M1, int N1>
-    CoreTransformer(CoreTransformer<T,M1,N1> const & other) : 
-        _data(other._data), _input(other._input), _output(other._output) {}
-};
-
-/** 
- *  @internal @ingroup ndarrayInternalGroup
- *  @brief Simple structure defining a noncontiguous array section.
- */
-struct SliceDim {
-=======
  *  @brief Simple structure defining a noncontiguous range of indices.
  */
 struct Slice {
->>>>>>> e8030470
     int start;
     int stop;
     int step;
 
-<<<<<<< HEAD
-    /**
-     *  @internal @ingroup ndarrayInternalGroup
-     *  @brief Compute the dimensions of an Array<T,N,C> after a slice at index I is applied.
-     */
-    template <int N, int C, int I> struct Dimensions {
-        typedef boost::mpl::int_<N> ND;
-        typedef boost::mpl::int_<((C<I) ? C : (I-1))> RMC;
-    };
-
-    /**
-     *  @internal @ingroup ndarrayInternalGroup
-     *  @brief Metafunction for the result type of transform().
-     */
-    template <typename T, int M, int N> struct TransformResult {
-        typedef CoreTransformer<T,M-1,N-1> Type;
-    };
-
-    /**
-     *  @brief Apply a slice index.
-     */
-    template <typename T, int M, int N>
-    CoreTransformer<T,M-1,N-1> transform(CoreTransformer<T,M,N> & t) const {
-        LSST_NDARRAY_ASSERT(step > 0);
-        LSST_NDARRAY_ASSERT(start <= stop);
-        LSST_NDARRAY_ASSERT(start >= 0);
-        LSST_NDARRAY_ASSERT(stop <= t._input->getSize());
-        t._data += start * t._input->getStride();
-        t._output->setSize(computeSize());
-        t._output->setStride(t._input->getStride() * step);
-        return t;
-    }
-};
-
-/**
- *  @internal @ingroup ndarrayInternalGroup
- *  @brief Simple structure defining a contiguous array section. 
-=======
     Slice(int start_, int stop_, int step_) : start(start_), stop(stop_), step(step_) {}
 
     int computeSize() const { return (step > 1) ? (stop - start + 1) / step : stop - start; }
@@ -116,283 +50,33 @@
 
 /**
  *  @brief Simple structure defining a contiguous range of indices.
->>>>>>> e8030470
  */
 struct Range {
     int start;
     int stop;
 
-<<<<<<< HEAD
-    /**
-     *  @internal @ingroup ndarrayInternalGroup
-     *  @brief Compute the dimensions of an Array<T,N,C> after a range at index I is applied.
-     */
-    template <int N, int C, int I> struct Dimensions {
-        typedef boost::mpl::int_<N> ND;
-        typedef boost::mpl::int_<((C<I) ? C : I)> RMC;
-    };
-
-    /**
-     *  @internal @ingroup ndarrayInternalGroup
-     *  @brief Metafunction for the result type of transform().
-     */
-    template <typename T, int M, int N, typename Tag> struct TransformResult {
-        typedef CoreTransformer<T,M-1,N-1> Type;
-    };
-
-    /// @brief Apply a range index.
-    template <typename T, int M, int N>
-    CoreTransformer<T,M-1,N-1> transform(CoreTransformer<T,M,N> & t) const {
-        LSST_NDARRAY_ASSERT(start <= stop);
-        LSST_NDARRAY_ASSERT(start >= 0);
-        LSST_NDARRAY_ASSERT(stop <= t._input->getSize());
-        t._data += start * t._input->getStride();
-        t._output->setSize(stop - start);
-        t._output->setStride(t._input->getStride());
-        return t;
-    }
-=======
     Range(int start_, int stop_) : start(start_), stop(stop_) {}
->>>>>>> e8030470
 };
 
 /**
  *  @brief Empty structure marking a view of an entire dimension.
  */
-<<<<<<< HEAD
-struct FullDim {
-
-    /**
-     *  @internal @ingroup ndarrayInternalGroup
-     *  @brief Compute the dimensions of an Array<T,N,C> after a full dimension index at I is applied.
-     */
-    template <int N, int C, int I> struct Dimensions {
-        typedef boost::mpl::int_<N> ND;
-        typedef boost::mpl::int_<C> RMC;
-    };
-
-    /**
-     *  @internal @ingroup ndarrayInternalGroup
-     *  @brief Metafunction for the result type of transform().
-     */
-    template <typename T, int M, int N> struct TransformResult {
-        typedef CoreTransformer<T,M-1,N-1> Type;
-    };
-
-    /// @brief Apply a full dimension index.
-    template <typename T, int M, int N>
-    CoreTransformer<T,M-1,N-1> transform(CoreTransformer<T,M,N> & t) const {
-        t._output->setSize(t._input->getSize());
-        t._output->setStride(t._input->getStride());
-        return t;
-    }
-};
-
-/**
- *  @internal @ingroup ndarrayInternalGroup
-=======
 struct Full {};
 
 /**
->>>>>>> e8030470
  *  @brief Structure marking a single element of a dimension.
  */
 struct Scalar {
     int n;
-<<<<<<< HEAD
-    explicit ScalarDim(int n_) : n(n_) {}
-
-    /**
-     *  @internal @ingroup ndarrayInternalGroup
-     *  @brief Compute the dimensions of an Array<T,N,C> after a scalar index at I is applied.
-     */
-    template <int N, int C, int I> struct Dimensions {
-        typedef boost::mpl::int_<(N-1)> ND;
-        typedef boost::mpl::int_<((C<(I-1)) ? C : (I-1))> RMC;
-    };
-
-    /**
-     *  @internal @ingroup ndarrayInternalGroup
-     *  @brief Metafunction for the result type of transform().
-     */
-    template <typename T, int M, int N> struct TransformResult {
-        typedef CoreTransformer<T,M-1,N> Type;
-    };
-
-    /// @brief Apply a scalar dimension index.
-    template <typename T, int M, int N>
-    CoreTransformer<T,M-1,N> transform(CoreTransformer<T,M,N> & t) const {
-        LSST_NDARRAY_ASSERT(n >= 0);
-        LSST_NDARRAY_ASSERT(n < t._input->getSize());
-        t._data += n * t._input->getStride();
-        return t;
-    }
-};
-
-/** 
- *  @internal @ingroup ndarrayInternalGroup  
- *  @brief A recursively-defined traits class for computing the dimensions and contiguousness of views.
- */
-template <
-    int N, int C, typename Seq_, 
-    typename First_ = typename boost::fusion::result_of::value_at< Seq_, boost::mpl::int_<0> >::type, 
-    int D = boost::fusion::result_of::size<Seq_>::type::value
-    > 
-struct ViewTraits;
-
-/// \cond SPECIALIZATIONS
-template <int N, int C, typename Seq_>
-struct ViewTraits<N,C,Seq_,FullDim,1> {
-    typedef boost::mpl::int_<N> ND;
-    typedef boost::mpl::int_<C> RMC;
-    typedef boost::mpl::int_<N> I;
-};
-
-template <int N, int C, typename Seq_>
-struct ViewTraits<N,C,Seq_,RangeDim,1> {
-    typedef boost::mpl::int_<N> ND;
-    typedef boost::mpl::int_<C> RMC;
-    typedef boost::mpl::int_<N> I;
-};
-
-template <int N, int C, typename Seq_>
-struct ViewTraits<N,C,Seq_,SliceDim,1> {
-    typedef boost::mpl::int_<N> ND;
-    typedef boost::mpl::int_<((C==N) ? (N-1) : C)> RMC;
-    typedef boost::mpl::int_<N> I;
-};
-
-template <int N, int C, typename Seq_>
-struct ViewTraits<N,C,Seq_,ScalarDim,1> {
-    typedef boost::mpl::int_<(N-1)> ND;
-    typedef boost::mpl::int_<((C==N) ? (N-1) : C)> RMC;
-    typedef boost::mpl::int_<N> I;
-};
-
-template <int N, int C, typename Seq_, typename First_, int D>
-struct ViewTraits {
-
-    typedef ViewTraits<
-        N,C,
-        typename boost::fusion::result_of::pop_back<Seq_>::type
-        > PreviousTraits;
-
-    typedef typename boost::remove_reference<
-        typename boost::fusion::result_of::back<Seq_>::type
-        >::type Current;
-
-    typedef boost::mpl::int_<(PreviousTraits::I::value-1)> I;
-    typedef typename Current::template Dimensions<
-        PreviousTraits::ND::value,
-        PreviousTraits::RMC::value,
-        I::value
-        > Updated;
-    
-    typedef typename Updated::ND ND;
-    typedef typename Updated::RMC RMC;
-};
-/// \endcond
-
-/**
- *  @internal @ingroup ndarrayInternalGroup
- *  @brief Metafunction that pads a View with extra FullDim indices to make size<Seq_>::type::value == N.
- */
-template <int N, typename Seq_, bool IsNormalized=(boost::mpl::template size<Seq_>::type::value==N)>
-struct ViewNormalizer {
-
-    typedef typename boost::fusion::result_of::as_vector<
-        typename boost::fusion::result_of::push_back<Seq_,FullDim>::type
-        >::type Next;
-
-    typedef typename ViewNormalizer<N,Next>::Output Output;
-
-    static Output apply(Seq_ const & input) {
-        return ViewNormalizer<N,Next>::apply(
-            boost::fusion::push_back(input,FullDim())
-        );
-    }
-};
-/// \cond SPECIALIZATIONS
-template <int N, typename Seq_>
-struct ViewNormalizer<N,Seq_,true> {
-    typedef Seq_ Output;
-    static Output apply(Seq_ const & input) { return input; }
-};
-/// \endcond
-
-/**
- *  @internal @ingroup ndarrayInternalGroup
- *  @brief Static function object that constructs a view Array.
- */
-template <typename Array_, typename Seq_>
-struct ViewBuilder {
-    typedef ExpressionTraits<Array_> Traits;
-    typedef typename Traits::Element Element;
-    typedef typename Traits::ND InputND;
-    typedef typename Traits::RMC InputRMC;
-    typedef typename Traits::Core InputCore;
-    typedef ViewTraits<InputND::value,InputRMC::value,Seq_> OutputTraits;
-    typedef typename OutputTraits::ND OutputND;
-    typedef typename OutputTraits::ND OutputRMC;
-    typedef ArrayRef<Element,OutputND::value,OutputRMC::value> OutputArray;
-    typedef Core<OutputND::value> OutputCore;
-
-    static OutputArray apply(Array_ const & array, Seq_ const & seq) {
-        CoreTransformer<Element,InputND::value,OutputND::value> initial(
-            array.getData(), 
-            ArrayAccess< Array_>::getCore(array),
-            OutputCore::create(array.getManager())
-        );
-        std::pair<Element*,typename OutputCore::Ptr> final = process(seq, initial);
-        return ArrayAccess< OutputArray >::construct(final.first, final.second);
-    }
-
-    template <int M, int N>
-    static std::pair<Element*,typename OutputCore::Ptr>
-    process(Seq_ const & seq, CoreTransformer<Element,M,N> t) {
-        return process(seq, boost::fusion::at_c<(InputND::value-M)>(seq).transform(t));
-    }
-
-    static std::pair<Element*,typename OutputCore::Ptr>
-    process(Seq_ const & seq, CoreTransformer<Element,0,0> t) {
-        return std::make_pair(t._data,boost::static_pointer_cast<OutputCore>(t._output));
-    }
-    
-};
-
-/**
- *  @internal @ingroup ndarrayInternalGroup
- *  @brief Wrapper function for ViewBuilder that removes the need to specify its template parameters.
- */
-template <typename Array_, typename SeqIn>
-typename ViewBuilder<
-    Array_, 
-    typename ViewNormalizer< ExpressionTraits<Array_>::ND::value, SeqIn >::Output
-    >::OutputArray
-buildView(Array_ const & array, SeqIn const & seqIn) {
-    typedef ViewNormalizer<ExpressionTraits<Array_>::ND::value,SeqIn> Normalizer;
-    typedef typename Normalizer::Output SeqOut;
-    SeqOut seqOut = Normalizer::apply(seqIn);
-    return ViewBuilder<Array_,SeqOut>::apply(array,seqOut);
-};
-
-} // namespace detail
-=======
 
     explicit Scalar(int n_) : n(n_) {}
 };
 
 } // namespace index
->>>>>>> e8030470
 
 /** 
  *  @brief A template meta-sequence that defines an arbitrary view into an unspecified array. 
  *
-<<<<<<< HEAD
- *  @ingroup ndarrayMainGroup
- *
-=======
->>>>>>> e8030470
  *  A View is constructed from a call to the global view() function
  *  and subsequent chained calls to operator().
  */
@@ -440,12 +124,9 @@
     }
 };
 
-<<<<<<< HEAD
 /// @addtogroup ndarrayMainGroup
 /// @{
 
-=======
->>>>>>> e8030470
 /** @brief Start a view definition that includes the entire first dimension. */
 inline View< boost::fusion::vector1<index::Full> > view() {
     return View< boost::fusion::vector1<index::Full> >(
@@ -480,6 +161,8 @@
     return View<Sequence>(sequence);
 }
 
+/// @}
+
 }} // namespace lsst::ndarray
 
 #endif // !LSST_NDARRAY_views_h_INCLUDED