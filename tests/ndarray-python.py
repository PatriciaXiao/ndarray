--- conflicted
+++ resolved
@@ -17,10 +17,6 @@
         self.assertEqual(a1.shape,b1.shape)
         self.assertEqual(a1.strides,b1.strides)
 
-<<<<<<< HEAD
-
-=======
->>>>>>> aef3b9e0
         c1 = ndarray_python_test.passIntArray30(a1)
         self.assert_(c1.flags["WRITEABLE"])
         self.assertEqual(a1.shape,c1.shape)
@@ -38,25 +34,12 @@
         self.assertEqual(a2.shape,c2.shape)
         self.assertEqual(a2.strides,c2.strides)
 
-<<<<<<< HEAD
-        d2 = ndarray_python_test.passConstIntArray33(a2)
-        self.assertEqual(a2.shape,d2.shape)
-        self.assertNotEqual(a2.strides,d2.strides)
-        self.assert_(not d2.flags.writeable)
-
-        # test to be sure a tuple of tuples does not work
-        self.assertRaises(ValueError, ndarray_python_test.passIntArray30, ((1,1,1),(2,2,2),(3,3,3)))
-
-        # test to be sure an array of the wrong type does not work
-        self.assertRaises(ValueError, ndarray_python_test.passIntArray30, numpy.zeros((4,3,4),dtype=numpy.float))
-=======
         # test to be sure a tuple of tuples does not work
         self.assertRaises(TypeError, ndarray_python_test.passIntArray30, ((1,1,1),(2,2,2),(3,3,3)))
 
         # test to be sure an array of the wrong type does not work
         self.assertRaises(ValueError, ndarray_python_test.passIntArray30, 
                           numpy.zeros((4,3,4),dtype=numpy.float))
->>>>>>> aef3b9e0
 
     def testVectorConversion(self):
         a = (3.5,6.7,1.2)
@@ -100,15 +83,14 @@
         self.assertRaises(ValueError, ndarray_python_test.passFloatArray30,
                           numpy.zeros((4,3,4),dtype=numpy.int32))
 
-<<<<<<< HEAD
         # test to be sure a tuple of tuples does not work
-        self.assertRaises(ValueError, ndarray_python_test.passFloatArray30, ((1.0,1.0,1.0),(2.0,2.0,2.0),(3.0,3.0,3.0)))
+        self.assertRaises(TypeError, ndarray_python_test.passFloatArray30,
+                          ((1.0,1.0,1.0),(2.0,2.0,2.0),(3.0,3.0,3.0)))
 
         # test to be sure an array of the wrong type does not work
-        self.assertRaises(ValueError, ndarray_python_test.passFloatArray30, numpy.zeros((4,3,4),dtype=numpy.int32))
+        self.assertRaises(ValueError, ndarray_python_test.passFloatArray30,
+                          numpy.zeros((4,3,4),dtype=numpy.int32))
 
-=======
->>>>>>> aef3b9e0
     def testFloatArrayCreation(self):
         a = ndarray_python_test.makeFloatArray3((3,4,5))
     
